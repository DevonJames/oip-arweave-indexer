# OIP Arweave Indexer

This project provides an API to index and interact with records stored on the Arweave blockchain according to the OIP (Open Index Protocol) specification, with data remapped to fit various templates also stored in Arweave. The indexer periodically checks Arweave for new records and templates and updates the local Elasticsearch database, enabling fast and efficient querying.

## Features

- **Blockchain indexing**: Indexes Arweave transactions with the "IndexingSpec": "OIP" tag.
- **Elasticsearch integration**: Manages records with Elasticsearch.
- **API Endpoints**: Provides endpoints to interact with records, creators, and templates.
- **Embedded records**: Supports nested records, allowing media to be published once and referenced in multiple records.

## Installation

### Prerequisites

- Docker & Docker Compose
- Node.js (version 16 or higher if running locally without Docker)

<<<<<<< HEAD
### Installing `canvas` Dependency
=======
- ### Installing `canvas` Dependency
>>>>>>> 9bbc1ad0

The `canvas` module is required for certain functionalities, such as rendering or processing images. To use it, ensure the necessary system libraries are installed.

#### Canvas Installation Steps

1. **Install the `canvas` module**:  
Run the following command to install the `canvas` module:
   ```bash
   npm install canvas
   ```

2.	**System Dependencies**:
Depending on your operating system, install the necessary system-level libraries:
	•	Ubuntu/Debian:
    `sudo apt-get install build-essential libcairo2-dev libpango1.0-dev libjpeg-dev libgif-dev librsvg2-dev`

    •	Fedora:
    `sudo yum install gcc-c++ cairo-devel pango-devel libjpeg-turbo-devel giflib-devel`

    •	macOS:
Install the libraries using Homebrew:
    `brew install pkg-config cairo pango libpng jpeg giflib librsvg`

    •	Windows:
Follow the instructions provided in the node-canvas Wiki for Windows setup.

3.	**Rebuild Native Bindings (if required)**:
After installing system dependencies, rebuild the canvas bindings:
`npm rebuild canvas`

4.	**Verify Installation**:
Run the following code snippet to ensure the canvas module works correctly:
    ```
    const { createCanvas } = require('canvas');
    const canvas = createCanvas(200, 200);
    const ctx = canvas.getContext('2d');
    ctx.fillStyle = 'green';
    ctx.fillRect(10, 10, 150, 100);
    console.log('Canvas module is working correctly');
    ```

If you encounter issues during installation or runtime, refer to the node-canvas installation guide for detailed troubleshooting steps.

### Setting Up Environment Variables

To run the application, ensure you have an `.env` file in the project root that looks like this:

```
WALLET_FILE=config/arweave-keyfile.json
PORT=3005
ELASTICSEARCHHOST=http://elasticsearch:9200
ELASTICCLIENTUSERNAME=elastic
ELASTICCLIENTPASSWORD=tVUsFYYXexZshWT3Jbhx
OPENAI_API_KEY=
TWITTER_BEARER_TOKEN=
```

#### Arweave Keyfile Setup

1. Follow [this guide](https://docs.arweave.org/developers/wallets/arweave-wallet) to create a new Arweave keyfile using [Arweave.app](https://arweave.app).
2. After creating the keyfile, click the **Backup Keyfile** button and store it as `config/arweave-keyfile.json` as the `.env` expects.

#### Elasticsearch Credentials

If you change the Elasticsearch username and password, update the `.env` file **and** `docker-compose.yml` like this:

```
yaml
environment:
  - NODE_ENV=production
  - ELASTICSEARCH_HOST=http://elasticsearch:9200
  - ELASTICCLIENTUSERNAME=elastic
  - ELASTICCLIENTPASSWORD=your-new-password
```

#### Scrape Route Configuration

To use the /scrape route, you must provide both:

	•	OPENAI_API_KEY
	•	TWITTER_BEARER_TOKEN

These keys are required to access OpenAI and Twitter services used by the scrape route.

### Docker Setup

1. **Build and start the services**:

    ```bash
    docker-compose up --build
    ```
    
    This will spin up the application, Elasticsearch, Kibana, and IPFS in a Docker network.

2. **Stop services**:

    ```bash
    docker-compose down
    ```

##API Endpoints

1. Records Endpoints

	•	/api/records/newRecord: Create a new record and publish it in the blockchain.
	
	•	/api/records: Fetch records that have been indexed in the blockchain and saved into the local elasticsearch database.

2. Creators Endpoints

	•	/api/creators: Manage creator data, including querying records by creator or adding new creator information.

3. Templates Endpoints

	•	/api/templates: Define and retrieve templates associated with records, used for standardizing metadata formats.

4. Scrape Endpoint

	•	/api/scrape: Scrape articles from the web and archive them onto the permaweb.

5. Health Endpoint

	•	/api/health: Provides a basic health check for the API and server status.

### Records	    
### newRecord

Create a new record. 

`POST /api/records/newRecord`

Body:

```
{
  "record": {
    "creatorRegistration": {
      "handle": "creatorHandle",
      "surname": "Doe"
    },
    "basic": {
      "name": "Sample Record"
    }
  }
}
```
Query Parameters:

	•	recordType - Required, must be the name of one of the templates used in the record.

The `newRecord` endpoint allows embedding records inside other records. This can be used to reference a piece of media multiple times without duplicating metadata.

#### Example POST to `/api/records/newRecord?recordType=post`
body:

```
{
    "basic": {
        "name": "Fmr. AG Barr Says Far-Left Greater Threat To Country Than Trump",
        "language": "En",
        "date": 1713783811,
        "description": "It is a heavy-handed bunch of thugs ... that’s where the threat is",
        "urlItems": [{
            "associatedUrlOnWeb": {
                "url": "https://scnr.com/content/f06bfaec-005c-11ef-9c93-0242ac1c0002"
            }
        }],
        "nsfw": false,
        "tagItems": ["donald-trump", "bill-barr"]
    },
    "post": {
        "bylineWriter": "Chris Bertman",
        "articleText": {
            "text": {
                "ipfsAddress": "QmY6U4y7JZ2XeZ3VFuqjySQ5xZavUbiGczc9gVbuWUE89H",
                "filename": "article.md",
                "contentType": "text/markdown"
            }
        },
        "featuredImage": {
            "basic": {
                "name": "Fmr. AG Barr",
                "date": 0,
                "language": "en",
                "nsfw": false
            },
            "image": {
                "height": 409,
                "width": 720,
                "size": 510352,
                "contentType": "image/x-png"
            },
            "associatedUrlOnWeb": {
                "url": "https://scnr.com/image/440f1c8b-a034-11ee-9c93-0242ac1c0002"
            }
        }
    }
}
```

#### Compressed Reference Based Records in Blockchain
On the Arweave blockchain, this record will be stored like this:

```
[
  {
    "0": "Fmr. AG Barr Says Far-Left Greater Threat To Country Than Trump",
    "1": "'It is a heavy-handed bunch of thugs ... that’s where the threat is'",
    "2": 1713783811,
    "3": 37,
    "6": false,
    "8": [
      "donald-trump",
      "bill-barr"
    ],
    "10": [
      "did:arweave:4wM6oEEMTvMzOHdqj8qur5alN_AQz0pq73Z8BdNcaoE"
    ],
    "t": "FqFcGi1eVb4iSwzVihsZi8tcDwQ73wAMNwF3WrPyKFc"
  },
  {
    "0": "Chris Bertman",
    "1": null,
    "2": null,
    "3": "did:arweave:bK0id2osDDR4_6qJfuNcpqbVtdbhSsLXfY8Qm9d9L-Q",
    "4": "did:arweave:5D40mYttXurPwL2kKBrlCrMA8kajMUTAtnD3TRU8kYg",
    "t": "Bng-cS49UYxDicfiD5zLqOclFogyqSwSOyczHng3dgM"
  },
  {
    "0": "https://scnr.com/content/f06bfaec-005c-11ef-9c93-0242ac1c0002",
    "t": "6AiFwK-2g8HgrRU6zSZYup32rz1aEAcppFsewGdig7Y"
  }
]
```

with the tags:

```
Content-Type: application/json
Index-Method: OIP
Ver: 0.7.2
Type: Record
RecordType: post
Creator: u4B6d5ddggsotOiG86D-KPkeW23qQNdqaXo_ZcdI3k0
CreatorSig: pYRF5mNPiHknHh3senyXV3GmVNtQwpmhMOS3w8JdmFJYgKmuycveeGwSs+cDMgyFk9Yj8QGkBdytKg2NYfDZxzVOVknaa0fy2pMK72cgYQMcb5tSyiDV041+h/9+74oauCGyUrzskqeaECzoFlqx8G/enzua1uUwFdQS79DoHBo4/EbiiCVvB5HH43PG19Rq5EpV7HT1W3XDLdkoMfF+gtuLF8SWHwENdArZ166ks/a5OQUqVkra9zfK46OctSqhWg5SO3SUWKE/+sKp5uCPczX0/DmYwAahRw3DSVe+gtN3RR/bHuMbT1A7myqsjYuYOVD30rGOIhLA/BQ+xei4sncW1Sza8j3ypRERdfWQav9WDkcgkYnZoOpAaz/ETg5FOHuCLdIyUySK8lb0CodbSHZFSaAG6Q6qbMZzvujsq/0XvbKpgNWOc72w69fGH0Qof82u4AAqBbaf9++XFjeALZhiuC4ex3O9jj4Axzw1nhrUI7bst7awNQDSj3iK+Y+KRR54a9WIgqrYA3yLhRzZ1m1MT/lc1GWfAdUSonel2k6tQffDiy7zYZ4v/ujjZEE9SY07usJsKuPLppr+9eh9wSKQW34N6RoVE+x4gJ8uBjj17PWojXbAEBoLEB4piEEfEF8FdreqcKo0q0HqVwa/G41z5gJnypsK33yFBZAMj2Q=
```

### getRecords

`/api/records`

Newly published records are periodically retrieved from the blockchain and expanded back into full JSON objects when they get stored in the local elasticsearch database, as shown below. 

```
{
    "data": [
        {
            "basic": {
                "name": "Fmr. AG Barr Says Far-Left Greater Threat To Country Than Trump",
                "description": "'It is a heavy-handed bunch of thugs ... that’s where the threat is'",
                "date": 1713783811,
                "language": "English",
                "tagItems": [
                    "donald-trump",
                    "bill-barr"
                ],
                "urlItems": [
                    "did:arweave:4wM6oEEMTvMzOHdqj8qur5alN_AQz0pq73Z8BdNcaoE"
                ]
            }
        },
        {
            "post": {
                "bylineWriter": "Chris Bertman",
                "articleText": "did:arweave:bK0id2osDDR4_6qJfuNcpqbVtdbhSsLXfY8Qm9d9L-Q",
                "featuredImage": "did:arweave:5D40mYttXurPwL2kKBrlCrMA8kajMUTAtnD3TRU8kYg"
            }
        }
    ]
}
```

Note that a number of the fields have values that start with `did:arweave:`, these are DID references to other records, embedding them into the top level record without redundant record data.

####Resolving DID references to embedded records

Adding `resolveDepth=2`, you can resolve embedded records:

```
{
    "data": [
        {
            "basic": {
                "name": "Fmr. AG Barr Says Far-Left Greater Threat To Country Than Trump",
                "description": "It is a heavy-handed bunch of thugs ... that’s where the threat is",
                "date": 1713783811,
                "language": "English",
                "nsfw": false,
                "tagItems": ["donald-trump", "bill-barr"],
                "urlItems": [
                    {
                        "associatedURLOnWeb": {
                            "url": "https://scnr.com/content/f06bfaec-005c-11ef-9c93-0242ac1c0002"
                        }
                    }
                ]
            }
        },
        {
            "post": {
                "bylineWriter": "Chris Bertman",
                "articleText": {
                    "text": {
                        "ipfsAddress": "QmY6U4y7JZ2XeZ3VFuqjySQ5xZavUbiGczc9gVbuWUE89H",
                        "filename": "article.md",
                        "contentType": "text/markdown"
                    }
                },
                "featuredImage": {
                    "basic": {
                        "name": "Fmr. AG Barr",
                        "date": 0,
                        "language": "English",
                        "nsfw": false
                    },
                    "image": {
                        "height": 409,
                        "width": 720,
                        "size": 510352,
                        "contentType": "image/x-png"
                    }
                }
            }
        }
    ]
}
```

####Sorting Records

This endpoint also supports sorting, by using the query param **sortBy** and specifying various fields from the record's OIP metadata, as well as asc or desc, like:

`/api/records?sortBy=inArweaveBlock:asc`

####Filtering Records

It also supports optional filters of OIP metadata like template, creatorHandle, txid, didTx.

Example query:

`/api/records?resolveDepth=2&sortBy=inArweaveBlock:asc&creatorHandle=Player6&template=post`

## Creators

### GetCreators

Fetch all registered creators.

`GET /api/creators`

## Templates

### GetTemplates

Fetch all templates stored in the database.

Example query:
`GET /api/templates`

### NewTemplate

POST /api/templates/newTemplate

Create a new template.

Body

```
{
  "name": "Sample Template",
  "fields": {
    "field1": "string",
    "field2": "enum"
  }
}
```

### Scrape

* Do not attempt to use this endpoint unless you have filled in your twitter and open ai api keys in your .env:

```
OPENAI_API_KEY=YOUROPENAIAPIKEY
TWITTER_BEARER_TOKEN=YOURTWITTERBEARERTOKEN
```
#### Get Article

`GET api/scrape/article/stream`

Query Params:

```
url
```

#### Summarize Articles

`POST api/scrape/articles/summary`

Body:

```
articles
```

### Health

`GET /api/health`

Responds with status code 200 and the string `status: 'OK'` if OIPArweave is running properly <|MERGE_RESOLUTION|>--- conflicted
+++ resolved
@@ -16,11 +16,7 @@
 - Docker & Docker Compose
 - Node.js (version 16 or higher if running locally without Docker)
 
-<<<<<<< HEAD
-### Installing `canvas` Dependency
-=======
 - ### Installing `canvas` Dependency
->>>>>>> 9bbc1ad0
 
 The `canvas` module is required for certain functionalities, such as rendering or processing images. To use it, ensure the necessary system libraries are installed.
 
