--- conflicted
+++ resolved
@@ -946,32 +946,6 @@
 
   console.log('Instructions:', instructions);
 
-<<<<<<< HEAD
-  // Process ingredients and separate names from didTx values
-  const ingredientNames = [];
-  const ingredientDidTxValues = [];
-  const ingredientNameIndexMap = {}; // Maps array index to ingredient name (for names only)
-  
-  primaryIngredientSection.ingredients.forEach((ing, index) => {
-    const ingredientValue = ing.name.trim().replace(/,$/, '');
-    
-    // Check if this ingredient is already a didTx value
-    if (ingredientValue.startsWith('did:')) {
-      ingredientDidTxValues[index] = ingredientValue;
-      console.log(`Found existing didTx at index ${index}: ${ingredientValue}`);
-    } else {
-      // This is a name that needs to be looked up
-      const normalizedIngredientName = ingredientValue.toLowerCase();
-      ingredientNames.push(normalizedIngredientName);
-      ingredientNameIndexMap[normalizedIngredientName] = index;
-      ingredientDidTxValues[index] = null; // Placeholder for lookup
-      console.log(`Need to lookup ingredient at index ${index}: ${normalizedIngredientName}`);
-    }
-  });
-  
-  const ingredientAmounts = primaryIngredientSection.ingredients.map(ing => ing.amount ?? 1);
-const ingredientUnits = primaryIngredientSection.ingredients.map(ing => (ing.unit && ing.unit.trim()) || 'unit'); // Default unit to 'unit'
-=======
   // Parse ingredient strings to separate base ingredients from comments
   const parsedIngredients = ingredients.map(ing => {
     const parsed = parseIngredientString(ing.name);
@@ -991,7 +965,6 @@
   
   const ingredientAmounts = ingredients.map(ing => ing.amount ?? 1);
   const ingredientUnits = ingredients.map(ing => (ing.unit && ing.unit.trim()) || 'unit'); // Default unit to 'unit'
->>>>>>> 88fc20fc
 
   console.log('Parsed ingredients:', parsedIngredients);
   console.log('Cleaned ingredient names for lookup:', ingredientNames);
@@ -1029,20 +1002,6 @@
 
   let recordMap = {};
     
-<<<<<<< HEAD
-  async function fetchIngredientRecordData(ingredientNamesToLookup) {
-    // Only process ingredient names, not didTx values
-    if (ingredientNamesToLookup.length === 0) {
-      return { ingredientDidRefs: {}, nutritionalInfo: [] };
-    }
-
-    // Query for all ingredients in one API call
-    const queryParams = {
-        recordType: 'nutritionalInfo',
-        search: ingredientNamesToLookup.join(','),
-        limit: 50
-    };
-=======
   async function fetchIngredientRecordData(cleanedIngredientNames, originalIngredientNames) {
     // CRITICAL FIX: Use the full cleaned ingredient names for search
     // This ensures "grass-fed butter" searches for "grass-fed butter" and creates "grass-fed butter"
@@ -1055,7 +1014,6 @@
       // This prevents the mismatch where we search for "butter" but create "grass-fed butter"
       return cleanName;
     });
->>>>>>> 88fc20fc
 
     console.log('Core ingredient search terms (using full names):', coreIngredientTerms);
     
@@ -1095,10 +1053,6 @@
     const ingredientDidRefs = {};
     const nutritionalInfo = [];
 
-<<<<<<< HEAD
-    for (const name of ingredientNamesToLookup) {
-        const bestMatch = findBestMatch(name);
-=======
     // Use cleaned names for searching, but map back to original names for keys
     for (let i = 0; i < cleanedIngredientNames.length; i++) {
         const cleanedName = cleanedIngredientNames[i];
@@ -1111,7 +1065,6 @@
         console.log(`  Search term: "${coreSearchTerm}"`);
         
         const bestMatch = findBestMatch(cleanedName);
->>>>>>> 88fc20fc
         if (bestMatch) {
             ingredientDidRefs[originalName] = bestMatch.oip.didTx;
             nutritionalInfo.push({
@@ -1305,9 +1258,6 @@
     return null;
   }
 
-<<<<<<< HEAD
-  const ingredientRecords = await fetchIngredientRecordData(ingredientNames);
-=======
   // Create arrays for the function call
   const originalIngredientNames = parsedIngredients.map(parsed => parsed.originalString);
   
@@ -1318,7 +1268,6 @@
   });
   
   const ingredientRecords = await fetchIngredientRecordData(ingredientNames, originalIngredientNames);
->>>>>>> 88fc20fc
   console.log('Ingredient records:', ingredientRecords);
   
   let missingIngredientNames = Object.keys(ingredientRecords.ingredientDidRefs).filter(
@@ -1452,64 +1401,16 @@
     console.log('Amounts Before Assignment:', ingredientAmounts);
     console.log('Ingredient Did Refs:', ingredientRecords);
 
-<<<<<<< HEAD
-  // Process missing ingredients and update units/amounts
-  missingIngredientNames.forEach((name, index) => {
-    const normalizedName = name.trim().replace(/,$/, '').toLowerCase();
-    console.log(`Processing missing ingredient: ${normalizedName}`);
-    
-    // Find the matching ingredient in the original ingredients array
-    const originalIndex = primaryIngredientSection.ingredients.findIndex(
-      ing => ing.name.trim().replace(/,$/, '').toLowerCase() === normalizedName
-    );
-
-    console.log(`Found ingredient at original index: ${originalIndex}`);
-    
-    if (originalIndex !== -1 && !ingredientUnits[originalIndex]) {
-      const nutritionalInfo = nutritionalInfoArray[index];
-      console.log(`Found nutritional info for: ${normalizedName}`, nutritionalInfo);
-      
-      if (nutritionalInfo && nutritionalInfo.nutritionalInfo) {
-        ingredientUnits[originalIndex] = nutritionalInfo.nutritionalInfo.standard_unit || 'unit';
-        ingredientAmounts[originalIndex] *= nutritionalInfo.nutritionalInfo.standard_amount || 1;
-        console.log(`Updated units/amounts for ${normalizedName}: ${ingredientUnits[originalIndex]}, ${ingredientAmounts[originalIndex]}`);
-      } else {
-        console.log(`No nutritional info found for: ${normalizedName}`);
-        ingredientUnits[originalIndex] = 'unit'; // Fallback unit
-      }
-    } else {
-      console.log(`Ingredient not found or already has unit: ${normalizedName}`);
-    }
-  });
-=======
   // This section is now redundant since we handled the unit processing above
   // The logic has been moved to the previous section to use proper name mapping
->>>>>>> 88fc20fc
 
 // Build final ingredientDRefs array by combining looked-up values with existing didTx values
 let ingredientDRefs = [];
-<<<<<<< HEAD
-primaryIngredientSection.ingredients.forEach((ing, index) => {
-  const ingredientValue = ing.name.trim().replace(/,$/, '');
-  
-  if (ingredientValue.startsWith('did:')) {
-    // Use the existing didTx value
-    ingredientDRefs.push(ingredientValue);
-    console.log(`Using existing didTx at index ${index}: ${ingredientValue}`);
-  } else {
-    // Use the looked-up didTx value
-    const normalizedName = ingredientValue.toLowerCase();
-    const ingredientDidRef = ingredientRecords.ingredientDidRefs[normalizedName] || null;
-    ingredientDRefs.push(ingredientDidRef);
-    console.log(`Ingredient DID Ref for ${normalizedName} at index ${index}:`, ingredientDidRef);
-  }
-=======
 originalIngredientNames.forEach((originalName, index) => {
   // get the ingredientDidRef for each ingredient and put it in an array so that we can use it in the recipeData object
   const ingredientDidRef = ingredientRecords.ingredientDidRefs[originalName] || null;
   ingredientDRefs.push(ingredientDidRef);
   console.log(`Ingredient DID Ref for ${originalName}:`, ingredientDidRef);
->>>>>>> 88fc20fc
 });
 
 console.log('Final Units:', ingredientUnits);
@@ -1554,28 +1455,6 @@
   },
 };
 
-<<<<<<< HEAD
-// Filter out null ingredients and maintain array consistency
-const validIngredientIndices = [];
-ingredientDRefs.forEach((ref, index) => {
-  if (ref !== null) {
-    validIngredientIndices.push(index);
-  }
-});
-
-// Only keep ingredients that have valid didTx references
-const filteredIngredientDRefs = validIngredientIndices.map(index => ingredientDRefs[index]);
-const filteredIngredientAmounts = validIngredientIndices.map(index => ingredientAmounts[index]);
-const filteredIngredientUnits = validIngredientIndices.map(index => ingredientUnits[index]);
-
-console.log(`Filtered ${ingredientDRefs.length - filteredIngredientDRefs.length} ingredients with null didTx references`);
-console.log('Final filtered ingredients:', filteredIngredientDRefs);
-
-// Update the recipe data to use filtered arrays
-recipeData.recipe.ingredient_amount = filteredIngredientAmounts.length ? filteredIngredientAmounts : null;
-recipeData.recipe.ingredient_unit = filteredIngredientUnits.length ? filteredIngredientUnits : null;
-recipeData.recipe.ingredient = filteredIngredientDRefs;
-=======
 // Debug: Check array lengths before filtering
 console.log('Array lengths before filtering:');
 console.log('- ingredientDRefs:', ingredientDRefs.length);
@@ -1626,7 +1505,6 @@
   console.log('- First ingredient unit:', recipeData.recipe.ingredient_unit[0]);
   console.log('- First ingredient comment:', recipeData.recipe.ingredient_comment[0]);
 }
->>>>>>> 88fc20fc
 
 console.log('Recipe data:', recipeData);
 console.log('Final ingredient processing summary:');
